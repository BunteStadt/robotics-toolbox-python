# import sys
from abc import ABC, abstractproperty
from copy import deepcopy
import numpy as np
import roboticstoolbox as rtb
from spatialmath import SE3, SE2
from spatialmath.base.argcheck import (
    isvector,
    getvector,
    getmatrix,
    getunit,
    verifymatrix,
)
from ansitable import ANSITable, Column
from roboticstoolbox.backends.PyPlot import PyPlot
from roboticstoolbox.backends.PyPlot.EllipsePlot import EllipsePlot
from roboticstoolbox.robot.Dynamics import DynamicsMixin
from roboticstoolbox.robot.IK import IKMixin
from typing import Optional, Union, overload, Dict, Tuple
from spatialgeometry import Shape
from fknm import Robot_link_T
from functools import lru_cache
from spatialgeometry import SceneNode
from roboticstoolbox.robot.Link import BaseLink, Link
from numpy import all, eye, isin

try:
    from matplotlib import colors
    from matplotlib import cm

    _mpl = True
except ImportError:  # pragma nocover
    pass

_default_backend = None

ArrayLike = Union[list, np.ndarray, tuple, set]

# TODO maybe this needs to be abstract
# ikine functions need: fkine, jacobe, qlim methods from subclass


class Robot(SceneNode, ABC, DynamicsMixin, IKMixin):

    _color = True

    def __init__(
        self,
        links,
        name="noname",
        manufacturer="",
        comment="",
        base=SE3(),
        tool=SE3(),
        gravity=None,
        keywords=(),
        symbolic=False,
    ):

        self.name = name
        self.manufacturer = manufacturer
        self.comment = comment
        self.symbolic = symbolic
        self._reach = None

        # Initialise the scene node
        SceneNode.__init__(self)

        self._T = base.A
        self.tool = tool

        if keywords is not None and not isinstance(keywords, (tuple, list)):
            raise TypeError("keywords must be a list or tuple")
        else:
            self.keywords = keywords

        # gravity is in the negative-z direction.  This is the negative of the
        # MATLAB Toolbox case (which was wrong).
        if gravity is None:
            gravity = np.array([0, 0, -9.81])
        self.gravity = gravity

        # validate the links, must be a list of Link subclass objects
        if not isinstance(links, list):
            raise TypeError("The links must be stored in a list.")

        self._hasdynamics = False
        self._hasgeometry = False
        self._hascollision = False

        for link in links:
            if not isinstance(link, BaseLink):
                raise TypeError("links should all be Link subclass")

            # add link back to roboto
            link._robot = self

            if link.hasdynamics:
                self._hasdynamics = True
            if link.geometry:
                self._hasgeometry = []
            if link.collision:
                self._hascollision = True

            if isinstance(link, Link):
                if len(link.geometry) > 0:
                    self._hasgeometry = True

        self._links = links
        self._nlinks = len(links)

        # Current joint angles of the robot
        self.q = np.zeros(self.n)
        self.qd = np.zeros(self.n)
        self.qdd = np.zeros(self.n)

        self.control_mode = "v"

        self._configdict = {}

        self._dynchanged = False

        # Set up named configuration property
        self._configs = {}

    def copy(self):
        return deepcopy(self)

    def __deepcopy__(self, memo):

        links = []

        for link in self.links:
            links.append(deepcopy(link))

        name = deepcopy(self.name)
        manufacturer = deepcopy(self.manufacturer)
        comment = deepcopy(self.comment)
        base = deepcopy(self.base)
        tool = deepcopy(self.tool)
        gravity = deepcopy(self.gravity)
        keywords = deepcopy(self.keywords)
        symbolic = deepcopy(self.symbolic)

        cls = self.__class__
        result = cls(
            links=links,
            name=name,
            manufacturer=manufacturer,
            comment=comment,
            base=base,
            tool=tool,
            gravity=gravity,
            keywords=keywords,
            symbolic=symbolic,
        )

        memo[id(self)] = result
        return result

    def __repr__(self):
        return str(self)

    def __iter__(self):
        self._iter = 0
        return self

    def __next__(self):
        if self._iter < len(self.links):
            link = self[self._iter]
            self._iter += 1
            return link
        else:
            raise StopIteration

    def __getitem__(self, i):
        """
        Get link (Robot superclass)

        :param i: link number or name
        :type i: int or str
        :return: i'th link or named link
        :rtype: Link subclass

        This also supports iterating over each link in the robot object,
        from the base to the tool.

        .. runblock:: pycon

            >>> import roboticstoolbox as rtb
            >>> robot = rtb.models.DH.Puma560()
            >>> print(robot[1]) # print the 2nd link
            >>> print([link.a for link in robot])  # print all the a_j values

        .. note:: ``ERobot`` supports link lookup by name,
            eg. ``robot['link1']``
        """
        return self._links[i]

    # URDF Parser Attempt
    # @staticmethod
    # def _get_stl_file_paths_and_scales(urdf_path):
    #     data = [[], [], []]  # [ [filenames] , [scales] , [origins] ]
    #
    #     name, ext = splitext(urdf_path)
    #
    #     if ext == '.xacro':
    #         urdf_string = xacro.main(urdf_path)
    #         urdf = URDF.loadstr(urdf_string, urdf_path)
    #
    #         for link in urdf.links:
    #             data[0].append(link.visuals[0].geometry.mesh.filename)
    #             data[1].append(link.visuals[0].geometry.mesh.scale)
    #             data[2].append(SE3(link.visuals[0].origin))
    #
    #     return data

    def dynchanged(self, what=None):
        """
        Dynamic parameters have changed (Robot superclass)

        Called from a property setter to inform the robot that the cache of
        dynamic parameters is invalid.

        :seealso: :func:`roboticstoolbox.Link._listen_dyn`
        """
        self._dynchanged = True
        if what != "gravity":
            self._hasdynamics = True

    def _getq(self, q=None):
        """
        Get joint coordinates (Robot superclass)

        :param q: passed value, defaults to None
        :type q: array_like, optional
        :return: passed or value from robot state
        :rtype: ndarray(n,)
        """
        if q is None:
            return self.q
        elif isvector(q, self.n):
            return getvector(q, self.n)
        else:
            return getmatrix(q, (None, self.n))

    @property
    def n(self):
        """
        Number of joints (Robot superclass)

        :return: Number of joints
        :rtype: int

        Example:

        .. runblock:: pycon

            >>> import roboticstoolbox as rtb
            >>> robot = rtb.models.DH.Puma560()
            >>> robot.n

        :seealso: :func:`nlinks`, :func:`nbranches`
        """
        return self._n

    @property
    def nlinks(self):
        """
        Number of links (Robot superclass)

        :return: Number of links
        :rtype: int

        Example:

        .. runblock:: pycon

            >>> import roboticstoolbox as rtb
            >>> robot = rtb.models.DH.Puma560()
            >>> robot.nlinks

        :seealso: :func:`n`, :func:`nbranches`
        """
        return self._nlinks

    @property
    def configs(self) -> Dict[str, np.ndarray]:
        return self._configs

    @abstractproperty
    def nbranches(self):
        """
        Number of branches (Robot superclass)

        :return: Number of branches
        :rtype: int

        Example:

        .. runblock:: pycon

            >>> import roboticstoolbox as rtb
            >>> robot = rtb.models.DH.Puma560()
            >>> robot.nbranches

        :seealso: :func:`n`, :func:`nlinks`
        """
        return self._n

    @property
    def hasdynamics(self):
        """
        Robot has dynamic parameters (Robot superclass)

        :return: Robot has dynamic parameters
        :rtype: bool

        At least one link has associated dynamic parameters.

        Example:

        .. runblock:: pycon

            >>> import roboticstoolbox as rtb
            >>> robot = rtb.models.DH.Puma560()
            >>> robot.hasdynamics:
        """
        return self._hasdynamics

    @property
    def hasgeometry(self):
        """
        Robot has geometry model (Robot superclass)

        :return: Robot has geometry model
        :rtype: bool

        At least one link has associated mesh to describe its shape.

        Example:

        .. runblock:: pycon

            >>> import roboticstoolbox as rtb
            >>> robot = rtb.models.DH.Puma560()
            >>> robot.hasgeometry

        :seealso: :func:`hascollision`
        """
        return self._hasgeometry

    @property
    def hascollision(self):
        """
        Robot has collision model (Robot superclass)

        :return: Robot has collision model
        :rtype: bool

        At least one link has associated collision model.

        Example:

        .. runblock:: pycon

            >>> import roboticstoolbox as rtb
            >>> robot = rtb.models.DH.Puma560()
            >>> robot.hascollision

        :seealso: :func:`hasgeometry`
        """
        return self._hascollision

    @property
    def qrandom(self):
        """
        Return a random joint configuration

        :return: Random joint configuration :rtype: ndarray(n)

        The value for each joint is uniform randomly distributed  between the
        limits set for the robot.

        .. note:: The joint limit for all joints must be set.

        :seealso: :func:`Robot.qlim`, :func:`Link.qlim`
        """
        qlim = self.qlim
        if np.any(np.isnan(qlim)):
            raise ValueError("some joint limits not defined")
        return np.random.uniform(low=qlim[0, :], high=qlim[1, :], size=(self.n,))

    @property
    def default_backend(self):
        """
        Get default graphical backend

        :return: backend name
        :rtype: str

        Get the default graphical backend, used when no explicit backend is
        passed to ``Robot.plot``.
        """
        return _default_backend

    @default_backend.setter
    def default_backend(self, be):
        """
        Set default graphical backend

        :param be: backend name
        :type be: str

        Set the default graphical backend, used when no explicit backend is
        passed to ``Robot.plot``.  The default set here will be overridden if
        the particular ``Robot`` subclass cannot support it.
        """
        _default_backend = be

    def addconfiguration(self, name: str, q: ArrayLike, unit: str = "rad"):
        """
        Add a named joint configuration (Robot superclass)

        :param name: Name of the joint configuration
        :param q: Joint configuration
        :type q: Arraylike

        Example:

        .. runblock:: pycon

            >>> import roboticstoolbox as rtb
            >>> robot = rtb.models.DH.Puma560()
            >>> robot.qz
            >>> robot.addconfiguration("mypos", [0.1, 0.2, 0.3, 0.4, 0.5, 0.6])
            >>> robot.mypos
        """
        v = getvector(q, self.n)
        v = getunit(v, unit)
        v = np.array(v)
        self._configs[name] = v

    def logconfiguration(self, name: str, q: np.ndarray):
        """
        Log a named joint configuration (Robot superclass)

        Used in robot model init method to store the qr configuration

        :param name: Name of the joint configuration
        :type name: str
        :param q: Joint configuration
        :type q: ndarray(n) or list
        """
        self._configs[name] = q

    def configurations_str(self, border="thin"):
        deg = 180 / np.pi

        # TODO: factor this out of DHRobot
        def angle(theta, fmt=None):

            if fmt is not None:
                try:
                    return fmt.format(theta * deg) + "\u00b0"
                except TypeError:
                    pass

            # pragma nocover
            return str(theta * deg) + "\u00b0"

        # show named configurations
        if len(self._configs) > 0:
            table = ANSITable(
                Column("name", colalign=">"),
                *[
                    Column(f"q{j:d}", colalign="<", headalign="<")
                    for j in range(self.n)
                ],
                border=border,
            )

            for name, q in self._configs.items():
                qlist = []
                for j, c in enumerate(self.structure):
                    if c == "P":
                        qlist.append(f"{q[j]: .3g}")
                    else:
                        qlist.append(angle(q[j], "{: .3g}"))
                table.row(name, *qlist)

            return "\n" + str(table)
        else:  # pragma nocover
            return ""

    @property
    def structure(self):
        """
        Return the joint structure string

        :return: joint configuration string
        :rtype: str

        A string with one letter per joint: ``R`` for a revolute
        joint, and ``P`` for a prismatic joint.

        Example:

        .. runblock:: pycon

            >>> import roboticstoolbox as rtb
            >>> puma = rtb.models.DH.Puma560()
            >>> puma.structure
            >>> stanford = rtb.models.DH.Stanford()
            >>> stanford.structure

        .. note:: Fixed joints, that maintain a constant link relative pose,
            are not included.  ``len(self.structure) == self.n``.
        """
        structure = []
        for link in self:
            if link.isrevolute:
                structure.append("R")
            elif link.isprismatic:
                structure.append("P")

        return "".join(structure)

    @property
    def revolutejoints(self):
        """
        Revolute joints as bool array

        :return: array of joint type, True if revolute
        :rtype: bool(n)

        Example:

        .. runblock:: pycon

            >>> import roboticstoolbox as rtb
            >>> puma = rtb.models.DH.Puma560()
            >>> puma.revolutejoints()
            >>> stanford = rtb.models.DH.Stanford()
            >>> stanford.revolutejoints()

        .. note:: Fixed joints, that maintain a constant link relative pose,
            are not included.  ``len(self.structure) == self.n``.

        :seealso: :func:`Link.isrevolute`, :func:`prismaticjoints`
        """
        return [link.isrevolute for link in self if link.isjoint]

    # TODO not very efficient
    # TODO keep a mapping from joint to link
    def isrevolute(self, j):
        return self.revolutejoints[j]

    def isprismatic(self, j):
        return self.prismaticjoints[j]

    @property
    def prismaticjoints(self):
        """
        Revolute joints as bool array

        :return: array of joint type, True if prismatic
        :rtype: bool(n)

        Example:

        .. runblock:: pycon

            >>> import roboticstoolbox as rtb
            >>> puma = rtb.models.DH.Puma560()
            >>> puma.prismaticjoints()
            >>> stanford = rtb.models.DH.Stanford()
            >>> stanford.prismaticjoints()

        .. note:: Fixed joints, that maintain a constant link relative pose,
            are not included.  ``len(self.structure) == self.n``.

        :seealso: :func:`Link.isprismatic`, :func:`revolutejoints`
        """
        return [link.isprismatic for link in self if link.isjoint]

    def todegrees(self, q):
        """
        Convert joint angles to degrees

        :param q: The joint configuration of the robot
        :type q: ndarray(n) or ndarray(m,n)
        :return: a vector of joint coordinates in degrees and metres
        :rtype: ndarray(n)  or ndarray(m,n)

        ``robot.todegrees(q)`` converts joint coordinates ``q`` to degrees
        taking into account whether elements of ``q`` correspond to revolute
        or prismatic joints, ie. prismatic joint values are not converted.

        If ``q`` is a matrix, with one column per joint, the conversion is
        performed columnwise.

        Example:

        .. runblock:: pycon

            >>> import roboticstoolbox as rtb
            >>> from math import pi
            >>> stanford = rtb.models.DH.Stanford()
            >>> stanford.todegrees([pi/4, pi/8, 2, -pi/4, pi/6, pi/3])
        """

        q = getmatrix(q, (None, self.n))

        for j, revolute in enumerate(self.revolutejoints):
            if revolute:
                q[:, j] *= 180.0 / np.pi
        if q.shape[0] == 1:
            return q[0]
        else:
            return q

    def toradians(self, q):
        """
        Convert joint angles to radians

        :param q: The joint configuration of the robot
        :type q: ndarray(n)  or ndarray(m,n)
        :return: a vector of joint coordinates in radians and metres
        :rtype: ndarray(n)  or ndarray(m,n)

        ``robot.toradians(q)`` converts joint coordinates ``q`` to radians
        taking into account whether elements of ``q`` correspond to revolute
        or prismatic joints, ie. prismatic joint values are not converted.

        If ``q`` is a matrix, with one column per joint, the conversion is
        performed columnwise.

        Example:

        .. runblock:: pycon

            >>> import roboticstoolbox as rtb
            >>> stanford = rtb.models.DH.Stanford()
            >>> stanford.toradians([10, 20, 2, 30, 40, 50])
        """

        q = getmatrix(q, (None, self.n))

        for j, revolute in enumerate(self.revolutejoints):
            if revolute:
                q[:, j] *= np.pi / 180.0
        if q.shape[0] == 1:
            return q[0]
        else:
            return q

    def linkcolormap(self, linkcolors="viridis"):
        """
        Create a colormap for robot joints

        :param linkcolors: list of colors or colormap, defaults to "viridis"
        :type linkcolors: list or str, optional
        :return: color map
        :rtype: matplotlib.colors.ListedColormap

        - ``cm = robot.linkcolormap()`` is an n-element colormap that gives a
          unique color for every link.  The RGBA colors for link ``j`` are
          ``cm(j)``.
        - ``cm = robot.linkcolormap(cmap)`` as above but ``cmap`` is the name
          of a valid matplotlib colormap.  The default, example above, is the
          ``viridis`` colormap.
        - ``cm = robot.linkcolormap(list of colors)`` as above but a
          colormap is created from a list of n color names given as strings,
          tuples or hexstrings.

        .. runblock:: pycon

            >>> import roboticstoolbox as rtb
            >>> robot = rtb.models.DH.Puma560()
            >>> cm = robot.linkcolormap("inferno")
            >>> print(cm(range(6))) # cm(i) is 3rd color in colormap
            >>> cm = robot.linkcolormap(
            >>>     ['red', 'g', (0,0.5,0), '#0f8040', 'yellow', 'cyan'])
            >>> print(cm(range(6)))

        .. note::

            - Colormaps have 4-elements: red, green, blue, alpha (RGBA)
            - Names of supported colors and colormaps are defined in the
              matplotlib documentation.

                - `Specifying colors
                <https://matplotlib.org/3.1.0/tutorials/colors/colors.html#sphx-glr-tutorials-colors-colors-py>`_
                - `Colormaps
                <https://matplotlib.org/3.1.0/tutorials/colors/colormaps.html#sphx-glr-tutorials-colors-colormaps-py>`_
        """  # noqa

        if isinstance(linkcolors, list) and len(linkcolors) == self.n:
            # provided a list of color names
            return colors.ListedColormap(linkcolors)
        else:
            # assume it is a colormap name
            return cm.get_cmap(linkcolors, 6)

    def jtraj(self, T1, T2, t, **kwargs):
        """
        Joint-space trajectory between SE(3) poses

        :param T1: initial end-effector pose
        :type T1: SE3 instance
        :param T2: final end-effector pose
        :type T2: SE3 instance
        :param t: time vector or number of steps
        :type t: ndarray(m) or int
        :param kwargs: arguments passed to the IK solver
        :return: trajectory
        :rtype: Trajectory instance

        ``traj = obot.jtraj(T1, T2, t)`` is a trajectory object whose
        attribute ``traj.q`` is a row-wise joint-space trajectory.

        The initial and final poses are mapped to joint space using inverse
        kinematics:

        - if the object has an analytic solution ``ikine_a`` that will be used,
        - otherwise the general numerical algorithm ``ikine_min`` will be used.


        """

        if hasattr(self, "ikine_a"):
            ik = self.ikine_a
        else:
            ik = self.ikine_min

        q1 = ik(T1, **kwargs)
        q2 = ik(T2, **kwargs)

        return rtb.jtraj(q1.q, q2.q, t)

    def manipulability(self, q=None, J=None, method="yoshikawa", axes="all", **kwargs):
        """
        Manipulability measure

        :param q: Joint coordinates, one of J or q required
        :type q: ndarray(n), or ndarray(m,n)
        :param J: Jacobian in world frame if already computed, one of J or
            q required
        :type J: ndarray(6,n)
        :param method: method to use, "yoshikawa" (default), "condition",
            "minsingular"  or "asada"
        :type method: str
        :param axes: Task space axes to consider: "all" [default],
            "trans", "rot" or "both"
        :type axes: str
        :param kwargs: extra arguments to pass to ``jacob0``
        :return: manipulability
        :rtype: float or ndarray(m)

        - ``manipulability(q)`` is the scalar manipulability index
          for the robot at the joint configuration ``q``.  It indicates
          dexterity, that is, how well conditioned the robot is for motion
          with respect to the 6 degrees of Cartesian motion.  The values is
          zero if the robot is at a singularity.

        Various measures are supported:

        +-------------------+-------------------------------------------------+
        | Measure           |       Description                               |
        +-------------------+-------------------------------------------------+
        | ``"yoshikawa"``   | Volume of the velocity ellipsoid, *distance*    |
        |                   | from singularity [Yoshikawa85]_                 |
        +-------------------+-------------------------------------------------+
        | ``"invcondition"``| Inverse condition number of Jacobian, isotropy  |
        |                   | of the velocity ellipsoid [Klein87]_            |
        +-------------------+-------------------------------------------------+
        | ``"minsingular"`` | Minimum singular value of the Jacobian,         |
        |                   | *distance*  from singularity [Klein87]_         |
        +-------------------+-------------------------------------------------+
        | ``"asada"``       | Isotropy of the task-space acceleration         |
        |                   | ellipsoid which is a function of the Cartesian  |
        |                   | inertia matrix which depends on the inertial    |
        |                   | parameters [Asada83]_                           |
        +-------------------+-------------------------------------------------+

        **Trajectory operation**:

        If ``q`` is a matrix (m,n) then the result (m,) is a vector of
        manipulability indices for each joint configuration specified by a row
        of ``q``.

        .. note::

            - Invokes the ``jacob0`` method of the robot if ``J`` is not passed
            - The "all" option includes rotational and translational
              dexterity, but this involves adding different units. It can be
              more useful to look at the translational and rotational
              manipulability separately.
            - Examples in the RVC book (1st edition) can be replicated by
              using the "all" option
            - Asada's measure requires inertial a robot model with inertial
              parameters.

        :references:

        .. [Yoshikawa85] Manipulability of Robotic Mechanisms. Yoshikawa T.,
                The International Journal of Robotics Research.
                1985;4(2):3-9. doi:10.1177/027836498500400201
        .. [Asada83] A geometrical representation of manipulator dynamics and
                its application to arm design, H. Asada,
                Journal of Dynamic Systems, Measurement, and Control,
                vol. 105, p. 131, 1983.
        .. [Klein87] Dexterity Measures for the Design and Control of
                Kinematically Redundant Manipulators. Klein CA, Blaho BE.
                The International Journal of Robotics Research.
                1987;6(2):72-83. doi:10.1177/027836498700600206

        - Robotics, Vision & Control, Chap 8, P. Corke, Springer 2011.

        """
        if isinstance(axes, list) and len(axes) == 6:
            pass
        elif axes == "all":
            axes = [True, True, True, True, True, True]
        elif axes.startswith("trans"):
            axes = [True, True, True, False, False, False]
        elif axes.startswith("rot"):
            axes = [False, False, False, True, True, True]
        elif axes == "both":
            return (
                self.manipulability(q, J, method, axes="trans", **kwargs),
                self.manipulability(q, J, method, axes="rot", **kwargs),
            )
        else:
            raise ValueError("axes must be all, trans, rot or both")

        def yoshikawa(robot, J, q, axes, **kwargs):
            J = J[axes, :]
            if J.shape[0] == J.shape[1]:
                # simplified case for square matrix
                return abs(np.linalg.det(J))
            else:
                m2 = np.linalg.det(J @ J.T)
                return np.sqrt(abs(m2))

        def condition(robot, J, q, axes, **kwargs):
            J = J[axes, :]
            return 1 / np.linalg.cond(J)  # return 1/cond(J)

        def minsingular(robot, J, q, axes, **kwargs):
            J = J[axes, :]
            s = np.linalg.svd(J, compute_uv=False)
            return s[-1]  # return last/smallest singular value of J

        def asada(robot, J, q, axes, **kwargs):
            # dof = np.sum(axes)
            if np.linalg.matrix_rank(J) < 6:
                return 0
            Ji = np.linalg.pinv(J)
            Mx = Ji.T @ robot.inertia(q) @ Ji
            d = np.where(axes)[0]
            Mx = Mx[d]
            Mx = Mx[:, d.tolist()]
            e, _ = np.linalg.eig(Mx)
            return np.min(e) / np.max(e)

        # choose the handler function
        if method == "yoshikawa":
            mfunc = yoshikawa
        elif method == "invcondition":
            mfunc = condition
        elif method == "minsingular":
            mfunc = minsingular
        elif method == "asada":
            mfunc = asada
        else:
            raise ValueError("Invalid method chosen")

        # Calculate manipulability based on supplied Jacobian
        if J is not None:
            w = [mfunc(self, J, q, axes)]

        # Otherwise use the q vector/matrix
        else:
            q = getmatrix(q, (None, self.n))
            w = np.zeros(q.shape[0])

            for k, qk in enumerate(q):
                Jk = self.jacob0(qk, **kwargs)
                w[k] = mfunc(self, Jk, qk, axes)

        if len(w) == 1:
            return w[0]
        else:
            return w

    def jacob_dot(self, q=None, qd=None, J0=None):
        r"""
        Derivative of Jacobian

        :param q: The joint configuration of the robot
        :type q: float ndarray(n)
        :param qd: The joint velocity of the robot
        :type qd: ndarray(n)
        :param J0: Jacobian in {0} frame
        :type J0: ndarray(6,n)
        :return: The derivative of the manipulator Jacobian
        :rtype:  ndarray(6,n)

        ``robot.jacob_dot(q, qd)`` computes the rate of change of the
        Jacobian elements.  If ``J0`` is already calculated for the joint
        coordinates ``q`` it can be passed in to to save computation time.

        It is computed as the mode-3 product of the Hessian tensor and the
        velocity vector.

        :references:
            - Kinematic Derivatives using the Elementary Transform
              Sequence, J. Haviland and P. Corke

        :seealso: :func:`jacob0`, :func:`hessian0`
        """  # noqa
        n = len(q)
        if J0 is None:
            J0 = self.jacob0(q)
        H = self.hessian0(q, J0)

        # Jd = H qd using mode 3 product
        Jd = np.zeros((6, n))
        for i in range(n):
            Jd += H[:, :, i] * qd[i]

        return Jd

    def jacobm(self, q=None, J=None, H=None, end=None, start=None, axes="all"):
        r"""
        Calculates the manipulability Jacobian. This measure relates the rate
        of change of the manipulability to the joint velocities of the robot.
        One of J or q is required. Supply J and H if already calculated to
        save computation time

        :param q: The joint angles/configuration of the robot (Optional,
            if not supplied will use the stored q values).
        :type q: float ndarray(n)
        :param J: The manipulator Jacobian in any frame
        :type J: float ndarray(6,n)
        :param H: The manipulator Hessian in any frame
        :type H: float ndarray(6,n,n)
        :param end: the final link or Gripper which the Hessian represents
        :type end: str or ELink or Gripper
        :param start: the first link which the Hessian represents
        :type start: str or ELink

        :return: The manipulability Jacobian
        :rtype: float ndarray(n)

        Yoshikawa's manipulability measure

        .. math::

            m(\vec{q}) = \sqrt{\mat{J}(\vec{q}) \mat{J}(\vec{q})^T}

        This method returns its Jacobian with respect to configuration

        .. math::

            \frac{\partial m(\vec{q})}{\partial \vec{q}}

        :references:
            - Kinematic Derivatives using the Elementary Transform
              Sequence, J. Haviland and P. Corke
        """

        end, start, _ = self._get_limit_links(end, start)
        # path, n, _ = self.get_path(end, start)

        if axes == "all":
            axes = [True, True, True, True, True, True]
        elif axes.startswith("trans"):
            axes = [True, True, True, False, False, False]
        elif axes.startswith("rot"):
            axes = [False, False, False, True, True, True]
        else:
            raise ValueError("axes must be all, trans or rot")

        if J is None:
            if q is None:
                q = np.copy(self.q)
            else:
                q = getvector(q, self.n)

            J = self.jacob0(q, start=start, end=end)
        else:
            verifymatrix(J, (6, self.n))

        n = J.shape[1]

        if H is None:
            H = self.hessian0(J0=J, start=start, end=end)
        else:
            verifymatrix(H, (6, self.n, self.n))

        manipulability = self.manipulability(q, J=J, start=start, end=end, axes=axes)

        J = J[axes, :]
        H = H[:, axes, :]

        b = np.linalg.inv(J @ np.transpose(J))
        Jm = np.zeros((n, 1))

        for i in range(n):
            c = J @ np.transpose(H[i, :, :])
            Jm[i, 0] = manipulability * np.transpose(c.flatten("F")) @ b.flatten("F")

        return Jm

    # --------------------------------------------------------------------- #

    @property
    def name(self):
        """
        Get/set robot name (Robot superclass)

        - ``robot.name`` is the robot name

        :return: robot name
        :rtype: str

        - ``robot.name = ...`` checks and sets therobot name
        """
        return self._name

    @name.setter
    def name(self, name_new):
        self._name = name_new

    # --------------------------------------------------------------------- #

    @property
    def manufacturer(self):
        """
        Get/set robot manufacturer's name (Robot superclass)

        - ``robot.manufacturer`` is the robot manufacturer's name

        :return: robot manufacturer's name
        :rtype: str

        - ``robot.manufacturer = ...`` checks and sets the manufacturer's name
        """
        return self._manufacturer

    @manufacturer.setter
    def manufacturer(self, manufacturer_new):
        self._manufacturer = manufacturer_new

    # --------------------------------------------------------------------- #

    @property
    def links(self):
        """
        Robot links (Robot superclass)

        :return: A list of link objects
        :rtype: list of Link subclass instances

        .. note:: It is probably more concise to index the robot object rather
            than the list of links, ie. the following are equivalent::

                robot.links[i]
                robot[i]
        """
        return self._links

    # --------------------------------------------------------------------- #

    @property
    def base(self) -> SE3:
        """
        Get/set robot base transform (Robot superclass)

        - ``robot.base`` is the robot base transform

        :return: robot tool transform

        - ``robot.base = ...`` checks and sets the robot base transform

        """

        # return a copy, otherwise somebody with
        # reference to the base can change it

        # This now returns the Scene Node transform
        # self._T is a copy of SceneNode.__T
        return SE3(self._T, check=False)

<<<<<<< HEAD
    # @property
    # def _base(self) -> Union[SE3, None]:
    #     """
    #     Get robot base transform (Robot superclass)

    #     This differs from robot.base in that if the base is an identity transform
    #     then None is returned

    #     """

    #     if all(self._T == eye(4)):
    #         return None
    #     else:
    #         return SE3(self._T, check=False)

=======
>>>>>>> a6847dec
    @base.setter
    def base(self, T: Union[np.ndarray, SE3]):

        if isinstance(self, rtb.Robot):
            # All 3D robots
            # Set the SceneNode T
            if isinstance(T, SE3):
                self._T = T.A
            else:
                self._T = T

        else:
            raise ValueError("base must be set to None (no tool), SE2, or SE3")

    # --------------------------------------------------------------------- #

    @property
    def tool(self) -> SE3:
        """
        Get/set robot tool transform (Robot superclass)

        - ``robot.tool`` is the robot tool transform

        :return: robot tool transform

        - ``robot.tool = ...`` checks and sets the robot tool transform

        """
        return SE3(self._tool, check=False)

    @tool.setter
    def tool(self, T: Union[SE3, np.ndarray]):
        if isinstance(T, SE3):
            self._tool = T.A
        else:
            self._tool = T

    @property
    def qlim(self):
        r"""
        Joint limits (Robot superclass)

        :return: Array of joint limit values
        :rtype: ndarray(2,n)
        :exception ValueError: unset limits for a prismatic joint

        Limits are extracted from the link objects.  If joints limits are
        not set for:

            - a revolute joint [-𝜋. 𝜋] is returned
            - a prismatic joint an exception is raised

        Example:

        .. runblock:: pycon

            >>> import roboticstoolbox as rtb
            >>> robot = rtb.models.DH.Puma560()
            >>> robot.qlim
        """
        # TODO tidy up
        limits = np.zeros((2, self.n))
        j = 0
        for link in self:
            if link.isrevolute:
                if link.qlim is None:
                    v = np.r_[-np.pi, np.pi]
                else:
                    v = link.qlim
            elif link.isprismatic:
                if link.qlim is None:
                    raise ValueError("undefined prismatic joint limit")
                else:
                    v = link.qlim
            else:
                # fixed link
                continue

            limits[:, j] = v
            j += 1
        return limits

    # --------------------------------------------------------------------- #

    @property
    def q(self):
        """
        Get/set robot joint configuration (Robot superclass)

        - ``robot.q`` is the robot joint configuration

        :return: robot joint configuration
        :rtype: ndarray(n,)

        - ``robot.q = ...`` checks and sets the joint configuration

        .. note::  ???
        """
        return self._q

    @q.setter
    def q(self, q_new):
        self._q = getvector(q_new, self.n)

    # --------------------------------------------------------------------- #

    @property
    def qd(self):
        """
        Get/set robot joint velocity (Robot superclass)

        - ``robot.qd`` is the robot joint velocity

        :return: robot joint velocity
        :rtype: ndarray(n,)

        - ``robot.qd = ...`` checks and sets the joint velocity

        .. note::  ???
        """
        return self._qd

    @qd.setter
    def qd(self, qd_new):
        self._qd = getvector(qd_new, self.n)

    # --------------------------------------------------------------------- #

    @property
    def qdd(self):
        """
        Get/set robot joint acceleration (Robot superclass)

        - ``robot.qdd`` is the robot joint acceleration

        :return: robot joint acceleration
        :rtype: ndarray(n,)

        - ``robot.qdd = ...`` checks and sets the robot joint acceleration

        .. note::  ???
        """
        return self._qdd

    @qdd.setter
    def qdd(self, qdd_new):
        self._qdd = getvector(qdd_new, self.n)

    # --------------------------------------------------------------------- #

    @property
    def control_mode(self):
        """
        Get/set robot control mode (Robot superclass)

        - ``robot.control_type`` is the robot control mode

        :return: robot control mode
        :rtype: ndarray(n,)

        - ``robot.control_type = ...`` checks and sets the robot control mode

        .. note::  ???
        """
        return self._control_mode

    @control_mode.setter
    def control_mode(self, cn):
        if cn == "p" or cn == "v" or cn == "a":
            self._control_mode = cn
        else:
            raise ValueError("Control type must be one of 'p', 'v', or 'a'")

    # --------------------------------------------------------------------- #

    # TODO probably should be a static method
    def _get_graphical_backend(self, backend=None):

        default = self.default_backend

        # figure out the right default
        if backend is None:
            if isinstance(self, rtb.DHRobot):
                default = "pyplot"
            elif isinstance(self, rtb.ERobot2):
                default = "pyplot2"
            elif isinstance(self, rtb.ERobot):
                if self.hasgeometry:
                    default = "swift"
                else:
                    default = "pyplot"

        if backend is not None:
            backend = backend.lower()

        # find the right backend, modules are imported here on an as needs
        # basis
        if backend == "swift" or default == "swift":  # pragma nocover
            # swift was requested, is it installed?
            if isinstance(self, rtb.DHRobot):
                raise NotImplementedError(
                    "Plotting in Swift is not implemented for DHRobots yet"
                )
            try:
                # yes, use it
                from roboticstoolbox.backends.swift import Swift

                env = Swift()
                return env
            except ModuleNotFoundError:
                if backend == "swift":
                    print("Swift is not installed, " "install it using pip or conda")
                backend = "pyplot"

        elif backend == "vpython" or default == "vpython":  # pragma nocover
            # vpython was requested, is it installed?
            if not isinstance(self, rtb.DHRobot):
                raise NotImplementedError(
                    "Plotting in VPython is only implemented for DHRobots"
                )
            try:
                # yes, use it
                from roboticstoolbox.backends.VPython import VPython

                env = VPython()
                return env
            except ModuleNotFoundError:
                if backend == "vpython":
                    print("VPython is not installed, " "install it using pip or conda")
                backend = "pyplot"
        if backend is None:
            backend = default

        if backend == "pyplot":
            from roboticstoolbox.backends.PyPlot import PyPlot

            env = PyPlot()

        elif backend == "pyplot2":
            from roboticstoolbox.backends.PyPlot import PyPlot2

            env = PyPlot2()

        else:
            raise ValueError("unknown backend", backend)

        return env

    def plot(
        self,
        q,
        backend=None,
        block=False,
        dt=0.050,
        limits=None,
        vellipse=False,
        fellipse=False,
        fig=None,
        movie=None,
        loop=False,
        **kwargs,
    ):
        """
        Graphical display and animation

        :param q: The joint configuration of the robot.
        :type q: float ndarray(n)
        :param backend: The graphical backend to use, currently 'swift'
            and 'pyplot' are implemented. Defaults to 'swift' of an ``ERobot``
            and 'pyplot` for a ``DHRobot``
        :type backend: string
        :param block: Block operation of the code and keep the figure open
        :type block: bool
        :param dt: if q is a trajectory, this describes the delay in
            seconds between frames
        :type dt: float
        :param limits: Custom view limits for the plot. If not supplied will
            autoscale, [x1, x2, y1, y2, z1, z2]
            (this option is for 'pyplot' only)
        :type limits: ndarray(6)
        :param vellipse: (Plot Option) Plot the velocity ellipse at the
            end-effector (this option is for 'pyplot' only)
        :type vellipse: bool
        :param vellipse: (Plot Option) Plot the force ellipse at the
            end-effector (this option is for 'pyplot' only)
        :type vellipse: bool
        :param jointaxes: (Plot Option) Plot an arrow indicating the axes in
            which the joint revolves around(revolute joint) or translates
            along (prosmatic joint) (this option is for 'pyplot' only)
        :type jointaxes: bool
        :param eeframe: (Plot Option) Plot the end-effector coordinate frame
            at the location of the end-effector. Uses three arrows, red,
            green and blue to indicate the x, y, and z-axes.
            (this option is for 'pyplot' only)
        :type eeframe: bool
        :param shadow: (Plot Option) Plot a shadow of the robot in the x-y
            plane. (this option is for 'pyplot' only)
        :type shadow: bool
        :param name: (Plot Option) Plot the name of the robot near its base
            (this option is for 'pyplot' only)
        :type name: bool
        :param movie: name of file in which to save an animated GIF
            (this option is for 'pyplot' only)
        :type movie: str

        :return: A reference to the environment object which controls the
            figure
        :rtype: Swift or PyPlot

        - ``robot.plot(q, 'pyplot')`` displays a graphical view of a robot
          based on the kinematic model and the joint configuration ``q``.
          This is a stick figure polyline which joins the origins of the
          link coordinate frames. The plot will autoscale with an aspect
          ratio of 1.

        If ``q`` (m,n) representing a joint-space trajectory it will create an
        animation with a pause of ``dt`` seconds between each frame.

        .. note::
            - By default this method will block until the figure is dismissed.
              To avoid this set ``block=False``.
            - For PyPlot, the polyline joins the origins of the link frames,
              but for some Denavit-Hartenberg models those frames may not
              actually be on the robot, ie. the lines to not neccessarily
              represent the links of the robot.

        :seealso: :func:`teach`
        """

        env = None

        env = self._get_graphical_backend(backend)

        q = getmatrix(q, (None, self.n))
        self.q = q[0, :]

        # Add the self to the figure in readonly mode
        # Add the self to the figure in readonly mode
        if q.shape[0] == 1:
            env.launch(self.name + " Plot", limits=limits, fig=fig)
        else:
            env.launch(self.name + " Trajectory Plot", limits=limits, fig=fig)

        env.add(self, readonly=True, **kwargs)

        if vellipse:
            vell = self.vellipse(centre="ee")
            env.add(vell)

        if fellipse:
            fell = self.fellipse(centre="ee")
            env.add(fell)

        # Stop lint error
        images = []  # list of images saved from each plot

        if movie is not None:
            loop = False

        while True:
            for qk in q:
                self.q = qk
                if vellipse:
                    vell.q = qk
                if fellipse:
                    fell.q = qk
                env.step(dt)

                if movie is not None:  # pragma nocover
                    images.append(env.getframe())

            if movie is not None:  # pragma nocover
                # save it as an animated GIF
                images[0].save(
                    movie,
                    save_all=True,
                    append_images=images[1:],
                    optimize=False,
                    duration=dt,
                    loop=0,
                )
            if not loop:
                break

        # Keep the plot open
        if block:  # pragma: no cover
            env.hold()

        return env

    # --------------------------------------------------------------------- #

    def fellipse(self, q=None, opt="trans", unit="rad", centre=[0, 0, 0]):
        """
        Create a force ellipsoid object for plotting with PyPlot

        :param q: The joint configuration of the robot (Optional,
            if not supplied will use the stored q values).
        :type q: float ndarray(n)
        :param opt: 'trans' or 'rot' will plot either the translational or
            rotational force ellipsoid
        :type opt: string
        :param centre:
        :type centre: list or str('ee')

        :return: An EllipsePlot object
        :rtype: EllipsePlot

        - ``robot.fellipse(q)`` creates a force ellipsoid for the robot at
          pose ``q``. The ellipsoid is centered at the origin.

        - ``robot.fellipse()`` as above except the joint configuration is that
          stored in the robot object.

        .. note::
            - By default the ellipsoid related to translational motion is
              drawn.  Use ``opt='rot'`` to draw the rotational velocity
              ellipsoid.
            - By default the ellipsoid is drawn at the origin.  The option
              ``centre`` allows its origin to set to set to the specified
              3-vector, or the string "ee" ensures it is drawn at the
              end-effector position.

        """
        if isinstance(self, rtb.ERobot):  # pragma nocover
            raise NotImplementedError("ERobot fellipse not implemented yet")

        q = getunit(q, unit)
        ell = EllipsePlot(self, q, "f", opt, centre=centre)
        return ell

    def vellipse(self, q=None, opt="trans", unit="rad", centre=[0, 0, 0], scale=0.1):
        """
        Create a velocity ellipsoid object for plotting with PyPlot

        :param q: The joint configuration of the robot (Optional,
            if not supplied will use the stored q values).
        :type q: float ndarray(n)
        :param opt: 'trans' or 'rot' will plot either the translational or
            rotational velocity ellipsoid
        :type opt: string
        :param centre:
        :type centre: list or str('ee')

        :return: An EllipsePlot object
        :rtype: EllipsePlot

        - ``robot.vellipse(q)`` creates a force ellipsoid for the robot at
          pose ``q``. The ellipsoid is centered at the origin.

        - ``robot.vellipse()`` as above except the joint configuration is that
          stored in the robot object.

        .. note::
            - By default the ellipsoid related to translational motion is
              drawn.  Use ``opt='rot'`` to draw the rotational velocity
              ellipsoid.
            - By default the ellipsoid is drawn at the origin.  The option
              ``centre`` allows its origin to set to set to the specified
              3-vector, or the string "ee" ensures it is drawn at the
              end-effector position.
        """
        if isinstance(self, rtb.ERobot):  # pragma nocover
            raise NotImplementedError("ERobot vellipse not implemented yet")

        q = getunit(q, unit)
        ell = EllipsePlot(self, q, "v", opt, centre=centre, scale=scale)
        return ell

    def plot_ellipse(
        self,
        ellipse,
        block=True,
        limits=None,
        jointaxes=True,
        eeframe=True,
        shadow=True,
        name=True,
    ):
        """
        Plot the an ellipsoid

        :param block: Block operation of the code and keep the figure open
        :type block: bool
        :param ellipse: the ellipsoid to plot
        :type ellipse: EllipsePlot
        :param jointaxes: (Plot Option) Plot an arrow indicating the axes in
            which the joint revolves around(revolute joint) or translates
            along (prosmatic joint)
        :type jointaxes: bool
        :param eeframe: (Plot Option) Plot the end-effector coordinate frame
            at the location of the end-effector. Uses three arrows, red,
            green and blue to indicate the x, y, and z-axes.
        :type eeframe: bool
        :param shadow: (Plot Option) Plot a shadow of the robot in the x-y
            plane
        :type shadow: bool
        :param name: (Plot Option) Plot the name of the robot near its base
        :type name: bool

        :return: A reference to the PyPlot object which controls the
            matplotlib figure
        :rtype: PyPlot

        - ``robot.plot_ellipse(ellipsoid)`` displays the ellipsoid.

        .. note::
            - By default the ellipsoid is drawn at the origin.  The option
              ``centre`` allows its origin to set to set to the specified
              3-vector, or the string "ee" ensures it is drawn at the
              end-effector position.
        """

        if not isinstance(ellipse, EllipsePlot):  # pragma nocover
            raise TypeError(
                "ellipse must be of type " "roboticstoolbox.backend.PyPlot.EllipsePlot"
            )

        env = PyPlot()

        # Add the robot to the figure in readonly mode
        env.launch(ellipse.robot.name + " " + ellipse.name, limits=limits)

        env.add(ellipse, jointaxes=jointaxes, eeframe=eeframe, shadow=shadow, name=name)

        # Keep the plot open
        if block:  # pragma: no cover
            env.hold()

        return env

    def plot_fellipse(
        self,
        q=None,
        block=True,
        fellipse=None,
        limits=None,
        opt="trans",
        centre=[0, 0, 0],
        jointaxes=True,
        eeframe=True,
        shadow=True,
        name=True,
    ):
        """
        Plot the force ellipsoid for manipulator

        :param block: Block operation of the code and keep the figure open
        :type block: bool
        :param q: The joint configuration of the robot (Optional,
            if not supplied will use the stored q values).
        :type q: float ndarray(n)
        :param fellipse: the vellocity ellipsoid to plot
        :type fellipse: EllipsePlot
        :param limits: Custom view limits for the plot. If not supplied will
            autoscale, [x1, x2, y1, y2, z1, z2]
        :type limits: ndarray(6)
        :param opt: 'trans' or 'rot' will plot either the translational or
            rotational force ellipsoid
        :type opt: string
        :param centre: The coordinates to plot the fellipse [x, y, z] or "ee"
            to plot at the end-effector location
        :type centre: array_like or str
        :param jointaxes: (Plot Option) Plot an arrow indicating the axes in
            which the joint revolves around(revolute joint) or translates
            along (prosmatic joint)
        :type jointaxes: bool
        :param eeframe: (Plot Option) Plot the end-effector coordinate frame
            at the location of the end-effector. Uses three arrows, red,
            green and blue to indicate the x, y, and z-axes.
        :type eeframe: bool
        :param shadow: (Plot Option) Plot a shadow of the robot in the x-y
            plane
        :type shadow: bool
        :param name: (Plot Option) Plot the name of the robot near its base
        :type name: bool

        :return: A reference to the PyPlot object which controls the
            matplotlib figure
        :rtype: PyPlot

        - ``robot.plot_fellipse(q)`` displays the velocity ellipsoid for the
          robot at pose ``q``. The plot will autoscale with an aspect ratio
          of 1.

        - ``plot_fellipse()`` as above except the robot is plotted with joint
          coordinates stored in the robot object.

        - ``robot.plot_fellipse(vellipse)`` specifies a custon ellipse to plot.

        .. note::
            - By default the ellipsoid related to translational motion is
              drawn.  Use ``opt='rot'`` to draw the rotational velocity
              ellipsoid.
            - By default the ellipsoid is drawn at the origin.  The option
              ``centre`` allows its origin to set to set to the specified
              3-vector, or the string "ee" ensures it is drawn at the
              end-effector position.
        """

        if isinstance(self, rtb.ERobot):  # pragma nocover
            raise NotImplementedError(
                "Ellipse Plotting of ERobot's not implemented yet"
            )

        if q is not None:
            self.q = q

        if fellipse is None:
            fellipse = self.fellipse(q=q, opt=opt, centre=centre)

        return self.plot_ellipse(
            fellipse,
            block=block,
            limits=limits,
            jointaxes=jointaxes,
            eeframe=eeframe,
            shadow=shadow,
            name=name,
        )

    def plot_vellipse(
        self,
        q=None,
        block=True,
        vellipse=None,
        limits=None,
        opt="trans",
        centre=[0, 0, 0],
        jointaxes=True,
        eeframe=True,
        shadow=True,
        name=True,
    ):
        """
        Plot the velocity ellipsoid for manipulator

        :param block: Block operation of the code and keep the figure open
        :type block: bool
        :param q: The joint configuration of the robot (Optional,
            if not supplied will use the stored q values).
        :type q: float ndarray(n)
        :param vellipse: the vellocity ellipsoid to plot
        :type vellipse: EllipsePlot
        :param limits: Custom view limits for the plot. If not supplied will
            autoscale, [x1, x2, y1, y2, z1, z2]
        :type limits: ndarray(6)
        :param opt: 'trans' or 'rot' will plot either the translational or
            rotational velocity ellipsoid
        :type opt: string
        :param centre: The coordinates to plot the vellipse [x, y, z] or "ee"
            to plot at the end-effector location
        :type centre: array_like or str
        :param jointaxes: (Plot Option) Plot an arrow indicating the axes in
            which the joint revolves around(revolute joint) or translates
            along (prosmatic joint)
        :type jointaxes: bool
        :param eeframe: (Plot Option) Plot the end-effector coordinate frame
            at the location of the end-effector. Uses three arrows, red,
            green and blue to indicate the x, y, and z-axes.
        :type eeframe: bool
        :param shadow: (Plot Option) Plot a shadow of the robot in the x-y
            plane
        :type shadow: bool
        :param name: (Plot Option) Plot the name of the robot near its base
        :type name: bool

        :return: A reference to the PyPlot object which controls the
            matplotlib figure
        :rtype: PyPlot

        - ``robot.plot_vellipse(q)`` displays the velocity ellipsoid for the
          robot at pose ``q``. The plot will autoscale with an aspect ratio
          of 1.

        - ``plot_vellipse()`` as above except the robot is plotted with joint
          coordinates stored in the robot object.

        - ``robot.plot_vellipse(vellipse)`` specifies a custon ellipse to plot.

        .. note::
            - By default the ellipsoid related to translational motion is
              drawn.  Use ``opt='rot'`` to draw the rotational velocity
              ellipsoid.
            - By default the ellipsoid is drawn at the origin.  The option
              ``centre`` allows its origin to set to set to the specified
              3-vector, or the string "ee" ensures it is drawn at the
              end-effector position.
        """

        if isinstance(self, rtb.ERobot):  # pragma nocover
            raise NotImplementedError(
                "Ellipse Plotting of ERobot's not implemented yet"
            )

        if q is not None:
            self.q = q

        if vellipse is None:
            vellipse = self.vellipse(q=q, opt=opt, centre=centre)

        return self.plot_ellipse(
            vellipse,
            block=block,
            limits=limits,
            jointaxes=jointaxes,
            eeframe=eeframe,
            shadow=shadow,
            name=name,
        )

    # --------------------------------------------------------------------- #

    def teach(
        self,
        q=None,
        block=True,
        order="xyz",
        limits=None,
        jointaxes=True,
        jointlabels=False,
        vellipse=False,
        fellipse=False,
        eeframe=True,
        shadow=True,
        name=True,
        backend=None,
    ):
        """
        Graphical teach pendant

        :param block: Block operation of the code and keep the figure open
        :type block: bool
        :param q: The joint configuration of the robot (Optional,
                  if not supplied will use the stored q values).
        :type q: float ndarray(n)
        :param limits: Custom view limits for the plot. If not supplied will
                       autoscale, [x1, x2, y1, y2, z1, z2]
        :type limits: ndarray(6)
        :param jointaxes: (Plot Option) Plot an arrow indicating the axes in
                          which the joint revolves around(revolute joint) or
                          translates along (prismatic joint)
        :type jointaxes: bool
        :param eeframe: (Plot Option) Plot the end-effector coordinate frame
            at the location of the end-effector. Uses three arrows, red,
            green and blue to indicate the x, y, and z-axes.
        :type eeframe: bool
        :param shadow: (Plot Option) Plot a shadow of the robot in the x-y
            plane
        :type shadow: bool
        :param name: (Plot Option) Plot the name of the robot near its base
        :type name: bool

        :return: A reference to the PyPlot object which controls the
            matplotlib figure
        :rtype: PyPlot

        - ``robot.teach(q)`` creates a matplotlib plot which allows the user to
          "drive" a graphical robot using a graphical slider panel. The robot's
          inital joint configuration is ``q``. The plot will autoscale with an
          aspect ratio of 1.

        - ``robot.teach()`` as above except the robot's stored value of ``q``
            is used.

        .. note::
            - Program execution is blocked until the teach window is
              dismissed.  If ``block=False`` the method is non-blocking but
              you need to poll the window manager to ensure that the window
              remains responsive.
            - The slider limits are derived from the joint limit properties.
              If not set then:
                - For revolute joints they are assumed to be [-pi, +pi]
                - For prismatic joint they are assumed unknown and an error
                  occurs.
        """

        if q is None:
            q = np.zeros((self.n,))
        else:
            q = getvector(q, self.n)

        # Make an empty 3D figure
        env = self._get_graphical_backend(backend)

        # Add the self to the figure in readonly mode
        env.launch("Teach " + self.name, limits=limits)
        env.add(
            self,
            readonly=True,
            jointaxes=jointaxes,
            jointlabels=jointlabels,
            eeframe=eeframe,
            shadow=shadow,
            name=name,
        )

        env._add_teach_panel(self, q)

        if vellipse:
            vell = self.vellipse(centre="ee", scale=0.5)
            env.add(vell)

        if fellipse:
            fell = self.fellipse(centre="ee")
            env.add(fell)

        # Keep the plot open
        if block:  # pragma: no cover
            env.hold()

        return env

    # --------------------------------------------------------------------- #

    def closest_point(
        self, q: ArrayLike, shape: Shape, inf_dist: float = 1.0, skip: bool = False
    ) -> Tuple[Union[int, None], Union[np.ndarray, None], Union[np.ndarray, None],]:
        """
        closest_point(shape, inf_dist) returns the minimum euclidean
        distance between this robot and shape, provided it is less than
        inf_dist. It will also return the points on self and shape in the
        world frame which connect the line of length distance between the
        shapes. If the distance is negative then the shapes are collided.

        :param shape: The shape to compare distance to
        :param inf_dist: The minimum distance within which to consider
            the shape
        :param skip: Skip setting all shape transforms based on q, use this
            option if using this method in conjuction with Swift to save time

        :returns: d, p1, p2 where d is the distance between the shapes,
            p1 and p2 are the points in the world frame on the respective
            shapes. The points returned are [x, y, z].
        """

        if not skip:
            self._update_link_tf(q)
            self._propogate_scene_tree()
            shape._propogate_scene_tree()

        d = 10000
        p1 = None
        p2 = None

        for link in self.links:
            td, tp1, tp2 = link.closest_point(shape, inf_dist, skip=True)

            if td is not None and td < d:
                d = td
                p1 = tp1
                p2 = tp2

        if d == 10000:
            d = None

        return d, p1, p2

    def collided(self, q, shape, skip=False):
        """
        collided(shape) checks if this robot and shape have collided
        :param shape: The shape to compare distance to
        :type shape: Shape
        :param skip: Skip setting all shape transforms based on q, use this
            option if using this method in conjuction with Swift to save time
        :type skip: boolean
        :returns: True if shapes have collided
        :rtype: bool
        """

        if not skip:
            self._update_link_tf(q)
            self._propogate_scene_tree()
            shape._propogate_scene_tree()

        for link in self.links:
            if link.collided(shape, skip=True):
                return True

        if isinstance(self, rtb.ERobot):
            for gripper in self.grippers:
                for link in gripper.links:
                    if link.collided(shape, skip=True):
                        return True

        return False

    def joint_velocity_damper(self, ps=0.05, pi=0.1, n=None, gain=1.0):
        """
        Formulates an inequality contraint which, when optimised for will
        make it impossible for the robot to run into joint limits. Requires
        the joint limits of the robot to be specified. See examples/mmc.py
        for use case

        :param ps: The minimum angle (in radians) in which the joint is
            allowed to approach to its limit
        :type ps: float
        :param pi: The influence angle (in radians) in which the velocity
            damper becomes active
        :type pi: float
        :param n: The number of joints to consider. Defaults to all joints
        :type n: int
        :param gain: The gain for the velocity damper
        :type gain: float

        :returns: Ain, Bin as the inequality contraints for an optisator
        :rtype: ndarray(6), ndarray(6)
        """

        if n is None:
            n = self.n

        Ain = np.zeros((n, n))
        Bin = np.zeros(n)

        for i in range(n):
            if self.q[i] - self.qlim[0, i] <= pi:
                Bin[i] = -gain * (((self.qlim[0, i] - self.q[i]) + ps) / (pi - ps))
                Ain[i, i] = -1
            if self.qlim[1, i] - self.q[i] <= pi:
                Bin[i] = gain * ((self.qlim[1, i] - self.q[i]) - ps) / (pi - ps)
                Ain[i, i] = 1

        return Ain, Bin

    # --------------------------------------------------------------------- #
    # Scene Graph section
    # --------------------------------------------------------------------- #

    def _update_link_tf(self, q: ArrayLike = None):
        """
        This private method updates the local transform of each link within
        this robot according to q (or self.q if q is none)
        """

        @lru_cache(maxsize=2)
        def get_link_ets():
            return [link.ets._fknm for link in self.links]

        @lru_cache(maxsize=2)
        def get_link_scene_node():
            return [link._T_reference for link in self.links]

        Robot_link_T(get_link_ets(), get_link_scene_node(), self._q, q)

        [gripper._update_link_tf() for gripper in self.grippers]

    # --------------------------------------------------------------------- #


if __name__ == "__main__":

    from roboticstoolbox import ET2 as ET

    e = ET.R() * ET.tx(1) * ET.R() * ET.tx(1)
    # print(e)
    # r = Robot2(e)

    # print(r.fkine([0, 0]))
    # print(r.jacob0([0, 0]))

    # r.plot([0.7, 0.7])<|MERGE_RESOLUTION|>--- conflicted
+++ resolved
@@ -1095,24 +1095,6 @@
         # self._T is a copy of SceneNode.__T
         return SE3(self._T, check=False)
 
-<<<<<<< HEAD
-    # @property
-    # def _base(self) -> Union[SE3, None]:
-    #     """
-    #     Get robot base transform (Robot superclass)
-
-    #     This differs from robot.base in that if the base is an identity transform
-    #     then None is returned
-
-    #     """
-
-    #     if all(self._T == eye(4)):
-    #         return None
-    #     else:
-    #         return SE3(self._T, check=False)
-
-=======
->>>>>>> a6847dec
     @base.setter
     def base(self, T: Union[np.ndarray, SE3]):
 
